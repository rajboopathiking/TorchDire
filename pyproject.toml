--- conflicted
+++ resolved
@@ -1,21 +1,17 @@
 [project]
 name = "torchdire"
-<<<<<<< HEAD
-version = "0.1.18"  # Incremented from v0.1.15
-=======
-version = "0.1.17"  # Incremented from v0.1.15
->>>>>>> 7a5914ad
+version = "0.1.18"
 description = "A PyTorch-based library with YAML automation"
 readme = "README.md"
 requires-python = ">=3.8"
 dependencies = [
     "torch>=2.0.0,<2.3.0",
     "tqdm",
-    "numpy<2",  # Pin to NumPy 1.x
+    "numpy<2",
     "matplotlib",
     "seaborn",
     "pandas",
-    "torchvision>=0.15.0",  # Compatible with torch
+    "torchvision>=0.15.0",
     "onnx",
     "onnxruntime",
     "onnxruntime-tools",
